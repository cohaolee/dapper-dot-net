﻿{
  "packOptions": {
    "summary": "Adds support for DbGeography, etc.",
    "tags": [ "orm", "sql", "micro-orm" ],
    "owners": [ "marc.gravell", "nick.craver" ],
    "projectUrl": "https://github.com/StackExchange/dapper-dot-net",
    "licenseUrl": "http://www.apache.org/licenses/LICENSE-2.0",
    "repository": {
      "type": "git",
      "url": "https://github.com/StackExchange/dapper-dot-net"
    }
  },
  "authors": [ "Marc Gravell", "Nick Craver" ],
  "description": "Extension handlers for entity framework",
  "version": "1.50-beta10",
  "title": "Dapper entity framework type handlers",
<<<<<<< HEAD
  "copyright": "2015 Stack Exchange, Inc.",
=======
  "tags": [ "orm", "sql", "micro-orm" ],
  "copyright": "2016 Stack Exchange, Inc.",
>>>>>>> e894e7e2
  "dependencies": {
    "Dapper": {
      "version": "1.50-*",
      "target": "project"
    }
  },
  "buildOptions": {
    "warningsAsErrors": true
  },
  "frameworks": {
    "net40": {
      "frameworkAssemblies": {
        "System.Configuration": "4.0.0.0",
        "System.Data": "4.0.0.0",
        "System.Data.Linq": "4.0.0.0",
        "System.Xml": "4.0.0.0"
      },
      "dependencies": {
        "EntityFramework": "6.1.3",
        "Microsoft.SqlServer.Types": "11.0.2"
      }
    },
    "net45": {
      "buildOptions": {
        "define": [ "ASYNC" ]
      },
      "frameworkAssemblies": {
        "System.Configuration": "4.0.0.0",
        "System.Data": "4.0.0.0",
        "System.Data.Linq": "4.0.0.0",
        "System.Runtime": "4.0.0.0",
        "System.Xml": "4.0.0.0"
      },
      "dependencies": {
        "EntityFramework": "6.1.3",
        "Microsoft.SqlServer.Types": "11.0.2"
      }
    }
  }
}<|MERGE_RESOLUTION|>--- conflicted
+++ resolved
@@ -14,12 +14,7 @@
   "description": "Extension handlers for entity framework",
   "version": "1.50-beta10",
   "title": "Dapper entity framework type handlers",
-<<<<<<< HEAD
-  "copyright": "2015 Stack Exchange, Inc.",
-=======
-  "tags": [ "orm", "sql", "micro-orm" ],
   "copyright": "2016 Stack Exchange, Inc.",
->>>>>>> e894e7e2
   "dependencies": {
     "Dapper": {
       "version": "1.50-*",
