--- conflicted
+++ resolved
@@ -1,659 +1,652 @@
-﻿/*
- License: http://www.apache.org/licenses/LICENSE-2.0 
- Home page: http://code.google.com/p/dapper-dot-net/
- */
-
-using System;
-using System.Collections;
-using System.Collections.Concurrent;
-using System.Collections.Generic;
-using System.Data;
-using System.Dynamic;
-using System.Linq;
-using System.Reflection;
-using System.Reflection.Emit;
-using System.ComponentModel;
-
-namespace Dapper
-{
-    public static class SqlMapper
-    {
-        class CacheInfo
-        {
-            public object Deserializer { get; set; }
-            public object Deserializer2 { get; set; }
-            public Action<IDbCommand, object> ParamReader { get; set; }
-        }
-
-        static ConcurrentDictionary<Identity, CacheInfo> queryCache = new ConcurrentDictionary<Identity, CacheInfo>();
-        static Dictionary<Type, DbType> typeMap;
-
-        static SqlMapper()
-        {
-            typeMap = new Dictionary<Type, DbType>();
-            typeMap[typeof(byte)] = DbType.Byte;
-            typeMap[typeof(sbyte)] = DbType.SByte;
-            typeMap[typeof(short)] = DbType.Int16;
-            typeMap[typeof(ushort)] = DbType.UInt16;
-            typeMap[typeof(int)] = DbType.Int32;
-            typeMap[typeof(uint)] = DbType.UInt32;
-            typeMap[typeof(long)] = DbType.Int64;
-            typeMap[typeof(ulong)] = DbType.UInt64;
-            typeMap[typeof(float)] = DbType.Single;
-            typeMap[typeof(double)] = DbType.Double;
-            typeMap[typeof(decimal)] = DbType.Decimal;
-            typeMap[typeof(bool)] = DbType.Boolean;
-            typeMap[typeof(string)] = DbType.String;
-            typeMap[typeof(char)] = DbType.StringFixedLength;
-            typeMap[typeof(Guid)] = DbType.Guid;
-            typeMap[typeof(DateTime)] = DbType.DateTime;
-            typeMap[typeof(DateTimeOffset)] = DbType.DateTimeOffset;
-            typeMap[typeof(byte[])] = DbType.Binary;
-            typeMap[typeof(byte?)] = DbType.Byte;
-            typeMap[typeof(sbyte?)] = DbType.SByte;
-            typeMap[typeof(short?)] = DbType.Int16;
-            typeMap[typeof(ushort?)] = DbType.UInt16;
-            typeMap[typeof(int?)] = DbType.Int32;
-            typeMap[typeof(uint?)] = DbType.UInt32;
-            typeMap[typeof(long?)] = DbType.Int64;
-            typeMap[typeof(ulong?)] = DbType.UInt64;
-            typeMap[typeof(float?)] = DbType.Single;
-            typeMap[typeof(double?)] = DbType.Double;
-            typeMap[typeof(decimal?)] = DbType.Decimal;
-            typeMap[typeof(bool?)] = DbType.Boolean;
-            typeMap[typeof(char?)] = DbType.StringFixedLength;
-            typeMap[typeof(Guid?)] = DbType.Guid;
-            typeMap[typeof(DateTime?)] = DbType.DateTime;
-            typeMap[typeof(DateTimeOffset?)] = DbType.DateTimeOffset;
-        }
-
-        private static DbType LookupDbType(Type type)
-        {
-            DbType dbType;
-            if (typeMap.TryGetValue(type, out dbType))
-            {
-                return dbType;
-            }
-            else
-            {
-                if (typeof(IEnumerable).IsAssignableFrom(type))
-                {
-                    // use xml to denote its a list, hacky but will work on any DB
-                    return DbType.Xml;
-                }
-            }
-
-            throw new NotSupportedException("The type : " + type.ToString() + " is not supported by dapper");
-        }
-
-        private class Identity : IEquatable<Identity>
-        {
-
-            public String ConnectionString { get { return connectionString; } }
-            public Type Type { get { return type; } }
-            public Type Type2 { get { return Type2; } }
-            public string Sql { get { return sql; } }
-            public Type ParametersType { get { return ParametersType; } }
-            internal Identity(string sql, IDbConnection cnn, Type type, Type parametersType, Type type2 = null)
-            {
-                this.sql = sql;
-                this.connectionString = cnn.ConnectionString;
-                this.type = type;
-                this.parametersType = parametersType;
-                this.type2 = type2;
-                unchecked
-                {
-                    hashCode = 17; // we *know* we are using this in a dictionary, so pre-compute this
-                    hashCode = hashCode * 23 + (sql == null ? 0 : sql.GetHashCode());
-                    hashCode = hashCode * 23 + (type == null ? 0 : type.GetHashCode());
-                    hashCode = hashCode * 23 + (type2 == null ? 0 : type2.GetHashCode());
-                    hashCode = hashCode * 23 + (connectionString == null ? 0 : connectionString.GetHashCode());
-                    hashCode = hashCode * 23 + (parametersType == null ? 0 : parametersType.GetHashCode());
-                }
-            }
-            public override bool Equals(object obj)
-            {
-                return Equals(obj as Identity);
-            }
-            private readonly string sql;
-            private readonly int hashCode;
-            private readonly Type type;
-            private readonly Type type2;
-            private readonly string connectionString;
-            private readonly Type parametersType; 
-            public override int GetHashCode()
-            {
-                return hashCode;
-            }
-            public bool Equals(Identity other)
-            {
-                return 
-                    other != null && 
-                    this.type == other.type && 
-                    sql == other.sql && 
-                    connectionString == other.connectionString &&
-                    parametersType == other.parametersType;
-            }
-        }
-
-        /// <summary>
-        /// Execute parameterized SQL  
-        /// </summary>
-        /// <returns>Number of rows affected</returns>
-        public static int Execute(this IDbConnection cnn, string sql, object param = null, IDbTransaction transaction = null)
-        {
-            var identity = new Identity(sql, cnn, null, param == null ? null : param.GetType());
-            var info = GetCacheInfo(param, identity);
-            return ExecuteCommand(cnn, transaction, sql, info.ParamReader, param);
-        }
-
-        /// <summary>
-        /// Return a list of dynamic objects, reader is closed after the call
-        /// </summary>
-        public static IEnumerable<dynamic> Query(this IDbConnection cnn, string sql, object param = null, IDbTransaction transaction = null, bool buffered = true)
-        {
-            return Query<ExpandoObject>(cnn, sql, param, transaction, buffered);
-        }
-
-
-        public static IEnumerable<T> Query<T>(this IDbConnection cnn, string sql, object param = null, IDbTransaction transaction = null, bool buffered = true)
-        {
-            var data = QueryInternal<T>(cnn, sql, param, transaction);
-            if (buffered)
-            {
-                return data.ToList();
-            }
-            else
-            {
-                return data;
-            }
-        }
-
-
-        /// <summary>
-        /// Return a typed list of objects, reader is closed after the call
-        /// </summary>
-        private static IEnumerable<T> QueryInternal<T>(this IDbConnection cnn, string sql, object param = null, IDbTransaction transaction = null)
-        {
-            var identity = new Identity(sql, cnn, typeof(T), param == null ? null : param.GetType());
-            var info = GetCacheInfo(param, identity);
-
-            using (var cmd = SetupCommand(cnn, transaction, sql, info.ParamReader, param))
-            {
-                using (var reader = cmd.ExecuteReader())
-                {
-                    if (info.Deserializer == null)
-                    {
-                        info.Deserializer = GetDeserializer<T>(identity, reader);
-                        queryCache[identity] = info;
-                    }
-
-                    var deserializer = (Func<IDataReader, T>)info.Deserializer;
-
-                    while (reader.Read())
-                    {
-                        yield return deserializer(reader);
-                    }
-                }
-            }
-        }
-
-        /// <summary>
-        /// 
-        /// </summary>
-        /// <typeparam name="T"></typeparam>
-        /// <typeparam name="U"></typeparam>
-        /// <param name="cnn"></param>
-        /// <param name="sql"></param>
-        /// <param name="map"></param>
-        /// <param name="param"></param>
-        /// <param name="transaction"></param>
-        /// <param name="splitOn">The Field we should split and read the second object from (default: id)</param>
-        /// <returns></returns>
-        public static IEnumerable<T> Query<T, U>(this IDbConnection cnn, string sql, Action<T, U> map, object param = null, IDbTransaction transaction = null, bool buffered = true, string splitOn = "Id")
-        {
-            var identity = new Identity(sql, cnn, typeof(T), param == null ? null : param.GetType());
-            var info = GetCacheInfo(param, identity);
-
-            using (var cmd = SetupCommand(cnn, transaction, sql, info.ParamReader, param))
-            {
-                using (var reader = cmd.ExecuteReader())
-                {
-                    if (info.Deserializer == null)
-                    {
-                        int start = 0;
-                        int length = -1;
-
-                        for (length = 1; length < reader.FieldCount; length++)
-                        {
-                            if (reader.GetName(length) == splitOn)
-                            {
-                                break;
-                            }
-                        }
-
-<<<<<<< HEAD
-                    // dynamic comes back as object ... 
-                    if (typeof(T) == typeof(object))
-                    {
-                        info.Deserializer = GetDeserializer<ExpandoObject>(identity, reader, start, length);
-                    }
-                    else
-                    {
-                        info.Deserializer = GetDeserializer<T>(identity, reader, start, length);
-                    }
-
-                    if (typeof(U) == typeof(object))
-                    {
-                        info.Deserializer2 = GetDeserializer<ExpandoObject>(identity, reader, start + length,returnNullIfFirstMissing:true);
-                    }
-                    else
-                    {
-                        info.Deserializer2 = GetDeserializer<U>(identity, reader, start + length, returnNullIfFirstMissing: true);
-                    }
-
-                    queryCache[identity] = info;
-                }
-=======
-                        info.Deserializer = GetDeserializer<T>(identity, reader, start, length);
-                        info.Deserializer2 = GetDeserializer<U>(identity, reader, start + length);
-                        queryCache[identity] = info;
-                    }
->>>>>>> 1dd33c7c
-
-                    var deserializer = (Func<IDataReader, T>) info.Deserializer;
-                    var deserializer2 = (Func<IDataReader, U>) info.Deserializer2;
-
-                    while (reader.Read())
-                    {
-                        var tmp = deserializer(reader);
-                        map(tmp, deserializer2(reader));
-                        yield return tmp;
-                    }
-                }
-            }
-        }
-        
-        private static CacheInfo GetCacheInfo(object param, Identity identity)
-        {
-            CacheInfo info;
-            if (!queryCache.TryGetValue(identity, out info))
-            {
-                info = new CacheInfo();
-                if (param != null)
-                {
-                    info.ParamReader = CreateParamInfoGenerator(param.GetType());
-                }
-            }
-            return info;
-        }
-
-
-        class DynamicStub
-        {
-            public static Type Type = typeof(DynamicStub);
-        }
-
-        static Func<IDataReader, T> GetDeserializer<T>(Identity identity, IDataReader reader, int startBound = 0, int length = -1, bool returnNullIfFirstMissing = false)
-        {
-            object oDeserializer;
-
-            if (typeof(T) == DynamicStub.Type || typeof(T) == typeof(ExpandoObject))
-            {
-                oDeserializer = GetDynamicDeserializer(reader,startBound, length, returnNullIfFirstMissing);
-            }
-            else if (typeof(T).IsClass && typeof(T) != typeof(string))
-            {
-                oDeserializer = GetClassDeserializer<T>(reader, startBound, length, returnNullIfFirstMissing: returnNullIfFirstMissing);
-            }
-            else
-            {
-                oDeserializer = GetStructDeserializer<T>(reader);
-            }
-
-            Func<IDataReader, T> deserializer = (Func<IDataReader, T>)oDeserializer;
-            return deserializer;
-        }
-
-        private static object GetDynamicDeserializer(IDataReader reader, int startBound = 0, int length = -1, bool returnNullIfFirstMissing = false)
-        {
-            List<string> colNames = new List<string>();
-
-            if (length == -1)
-            {
-                length = reader.FieldCount - startBound;
-            }
-
-            for (int i = startBound; i < startBound + length; i++)
-            {
-                colNames.Add(reader.GetName(i));
-            }
-
-            Func<IDataReader, ExpandoObject> rval =
-                r =>
-                {
-                    IDictionary<string, object> row = new ExpandoObject();
-                    int i = startBound;
-                    bool first = true;
-                    foreach (var colName in colNames)
-                    {
-                        var tmp = r.GetValue(i);
-                        tmp = tmp == DBNull.Value ? null : tmp;
-                        row[colName] = tmp;
-                        if (returnNullIfFirstMissing && first && tmp == null)
-                        {
-                            return null;
-                        }
-                        i++;
-                        first = false;
-                    }
-                    return (ExpandoObject)row;
-                };
-
-            return rval;
-        }
-        [Browsable(false), EditorBrowsable(EditorBrowsableState.Never)]
-        [Obsolete("This method is for internal usage only", true)]
-        public static void PackListParameters(IDbCommand command, string namePrefix, object value)
-        {
-            // initially we tried TVP, however it performs quite poorly.
-            // keep in mind SQL support up to 2000 params easily in sp_executesql, needing more is rare
-
-            var list = value as IEnumerable;
-            var count = 0;
-            bool isString = value is IEnumerable<string>;
-
-            if (list != null)
-            {
-                foreach (var item in list)
-                {
-                    count++;
-                    var listParam = command.CreateParameter();
-                    listParam.ParameterName = namePrefix + count.ToString();
-                    listParam.Value = item ?? DBNull.Value;
-                    if (isString)
-                    {
-                        listParam.Size = 4000;
-                        if (item != null && ((string)item).Length > 4000)
-                        {
-                            listParam.Size = -1;
-                        }
-                    }
-                    command.Parameters.Add(listParam);
-                }
-
-                command.CommandText = command.CommandText.Replace(namePrefix,
-                    "(" + string.Join(
-                        ",", Enumerable.Range(1, count).Select(i => namePrefix + i.ToString())
-                    ) + ")");
-            }
-
-        }
-        private static Action<IDbCommand, object> CreateParamInfoGenerator(Type type)
-        {
-            DynamicMethod dm = new DynamicMethod("ParamInfo" + Guid.NewGuid().ToString(), null, new Type[] { typeof(IDbCommand), typeof(object) }, type, true);
-
-            var il = dm.GetILGenerator();
-
-            il.DeclareLocal(type); // 0
-            bool haveInt32Arg1 = false;
-            il.Emit(OpCodes.Ldarg_1); // stack is now [untyped-param]
-            il.Emit(OpCodes.Unbox_Any, type); // stack is now [typed-param]
-            il.Emit(OpCodes.Stloc_0);// stack is now empty
-
-            il.Emit(OpCodes.Ldarg_0); // stack is now [command]
-            il.EmitCall(OpCodes.Callvirt, typeof(IDbCommand).GetProperty("Parameters").GetGetMethod(), null); // stack is now [parameters]
-            
-            
-            foreach (var prop in type.GetProperties().OrderBy(p => p.Name))
-            {
-                DbType dbType = LookupDbType(prop.PropertyType);
-                if (dbType == DbType.Xml)
-                {
-                    // this actually represents special handling for list types;
-                    il.Emit(OpCodes.Ldarg_0); // stack is now [parameters] [command]
-                    il.Emit(OpCodes.Ldstr, "@" + prop.Name); // stack is now [parameters] [command] [name]
-                    il.Emit(OpCodes.Ldloc_0); // stack is now [parameters] [command] [name] [typed-param]
-                    il.Emit(OpCodes.Callvirt, prop.GetGetMethod()); // stack is [parameters] [command] [name] [typed-value]
-                    if (prop.PropertyType.IsValueType)
-                    {
-                        il.Emit(OpCodes.Box, prop.PropertyType); // stack is [parameters] [command] [name] [boxed-value]
-                    }
-                    il.EmitCall(OpCodes.Call, typeof(SqlMapper).GetMethod("PackListParameters"), null); // stack is [parameters]
-                    continue;
-                }
-                il.Emit(OpCodes.Dup); // stack is now [parameters] [parameters]
-
-                il.Emit(OpCodes.Ldarg_0); // stack is now [parameters] [parameters] [command]
-                il.EmitCall(OpCodes.Callvirt, typeof(IDbCommand).GetMethod("CreateParameter"), null);// stack is now [parameters] [parameters] [parameter]
-
-                il.Emit(OpCodes.Dup);// stack is now [parameters] [parameters] [parameter] [parameter]
-                il.Emit(OpCodes.Ldstr, "@" + prop.Name); // stack is now [parameters] [parameters] [parameter] [parameter] [name]
-                il.EmitCall(OpCodes.Callvirt, typeof(IDataParameter).GetProperty("ParameterName").GetSetMethod(), null);// stack is now [parameters] [parameters] [parameter]
-
-                il.Emit(OpCodes.Dup);// stack is now [parameters] [parameters] [parameter] [parameter]
-                EmitInt32(il, (int)dbType);// stack is now [parameters] [parameters] [parameter] [parameter] [db-type]
-
-                il.EmitCall(OpCodes.Callvirt, typeof(IDataParameter).GetProperty("DbType").GetSetMethod(), null);// stack is now [parameters] [parameters] [parameter]
-
-                il.Emit(OpCodes.Dup);// stack is now [parameters] [parameters] [parameter] [parameter]
-                EmitInt32(il, (int)ParameterDirection.Input);// stack is now [parameters] [parameters] [parameter] [parameter] [dir]
-                il.EmitCall(OpCodes.Callvirt, typeof(IDataParameter).GetProperty("Direction").GetSetMethod(), null);// stack is now [parameters] [parameters] [parameter]
-
-                il.Emit(OpCodes.Dup);// stack is now [parameters] [parameters] [parameter] [parameter]
-                il.Emit(OpCodes.Ldloc_0); // stack is now [parameters] [parameters] [parameter] [parameter] [typed-param]
-                il.Emit(OpCodes.Callvirt, prop.GetGetMethod()); // stack is [parameters] [parameters] [parameter] [parameter] [typed-value]
-                bool checkForNull = true;
-                if (prop.PropertyType.IsValueType)
-                {
-                    il.Emit(OpCodes.Box, prop.PropertyType); // stack is [parameters] [parameters] [parameter] [parameter] [boxed-value]
-                    if (Nullable.GetUnderlyingType(prop.PropertyType) == null)
-                    {   // struct but not Nullable<T>; boxed value cannot be null
-                        checkForNull = false;
-                    }
-                }
-                if (checkForNull)
-                {
-                    if (dbType == DbType.String && !haveInt32Arg1)
-                    {
-                        il.DeclareLocal(typeof(int));
-                        haveInt32Arg1 = true;
-                    }
-                    // relative stack: [boxed value]
-                    il.Emit(OpCodes.Dup);// relative stack: [boxed value] [boxed value]
-                    Label notNull = il.DefineLabel();
-                    Label? allDone = dbType == DbType.String ? il.DefineLabel() : (Label?)null;
-                    il.Emit(OpCodes.Brtrue_S, notNull);
-                    // relative stack [boxed value = null]
-                    il.Emit(OpCodes.Pop); // relative stack empty
-                    il.Emit(OpCodes.Ldsfld, typeof(DBNull).GetField("Value")); // relative stack [DBNull]
-                    if (dbType == DbType.String)
-                    {
-                        EmitInt32(il, 0);
-                        il.Emit(OpCodes.Stloc_1);
-                    }
-                    if (allDone != null) il.Emit(OpCodes.Br_S, allDone.Value);
-                    il.MarkLabel(notNull);
-                    if (prop.PropertyType == typeof(string))
-                    {
-                        il.Emit(OpCodes.Dup); // [string] [string]
-                        il.EmitCall(OpCodes.Callvirt, typeof(string).GetProperty("Length").GetGetMethod(), null); // [string] [length]
-                        EmitInt32(il, 4000); // [string] [length] [4000]
-                        il.Emit(OpCodes.Cgt); // [string] [0 or 1]
-                        Label isLong = il.DefineLabel(), lenDone = il.DefineLabel();
-                        il.Emit(OpCodes.Brtrue_S, isLong);
-                        EmitInt32(il, 4000); // [string] [4000]
-                        il.Emit(OpCodes.Br_S, lenDone);
-                        il.MarkLabel(isLong);
-                        EmitInt32(il, -1); // [string] [-1]
-                        il.MarkLabel(lenDone);
-                        il.Emit(OpCodes.Stloc_1); // [string] 
-                    }
-                    if (allDone != null) il.MarkLabel(allDone.Value);
-                    // relative stack [boxed value or DBNull]
-                }
-                il.EmitCall(OpCodes.Callvirt, typeof(IDataParameter).GetProperty("Value").GetSetMethod(), null);// stack is now [parameters] [parameters] [parameter]
-
-                if (prop.PropertyType == typeof(string))
-                {
-                    var endOfSize = il.DefineLabel();
-                    // don't set if 0
-                    il.Emit(OpCodes.Ldloc_1); // [parameters] [parameters] [parameter] [size]
-                    il.Emit(OpCodes.Brfalse_S, endOfSize); // [parameters] [parameters] [parameter]
-
-                    il.Emit(OpCodes.Dup);// stack is now [parameters] [parameters] [parameter] [parameter]
-                    il.Emit(OpCodes.Ldloc_1); // stack is now [parameters] [parameters] [parameter] [parameter] [size]
-                    il.EmitCall(OpCodes.Callvirt, typeof(IDbDataParameter).GetProperty("Size").GetSetMethod(), null);// stack is now [parameters] [parameters] [parameter]
-
-                    il.MarkLabel(endOfSize);
-                }
-
-                il.EmitCall(OpCodes.Callvirt, typeof(IList).GetMethod("Add"), null); // stack is now [parameters]
-                il.Emit(OpCodes.Pop); // IList.Add returns the new index (int); we don't care
-            }
-            // stack is currently [command]
-            il.Emit(OpCodes.Pop); // stack is now empty
-            il.Emit(OpCodes.Ret);
-            return (Action<IDbCommand, object>)dm.CreateDelegate(typeof(Action<IDbCommand, object>));
-        }
-
-        private static IDbCommand SetupCommand(IDbConnection cnn, IDbTransaction transaction, string sql, Action<IDbCommand, object> paramReader, object obj)
-        {
-            var cmd = cnn.CreateCommand();
-
-            cmd.Transaction = transaction;
-            cmd.CommandText = sql;
-            if (paramReader != null)
-            {
-                paramReader(cmd, obj);
-            }
-            return cmd;
-        }
-
-
-        private static int ExecuteCommand(IDbConnection cnn, IDbTransaction tranaction, string sql, Action<IDbCommand, object> paramReader, object obj)
-        {
-            using (var cmd = SetupCommand(cnn, tranaction, sql, paramReader, obj))
-            {
-                return cmd.ExecuteNonQuery();
-            }
-        }
-
-        private static object GetStructDeserializer<T>(IDataReader reader)
-        {
-            Func<IDataReader, T> deserializer = null;
-
-            deserializer = r =>
-            {
-                var val = r.GetValue(0);
-                if (val == DBNull.Value)
-                {
-                    val = null;
-                }
-                return (T)val;
-            };
-            return deserializer;
-        }
-
-        public static Func<IDataReader, T> GetClassDeserializer<T>(IDataReader reader, int startBound = 0, int length = -1, bool returnNullIfFirstMissing = false)
-        {
-            DynamicMethod dm = new DynamicMethod("Deserialize" + Guid.NewGuid().ToString(), typeof(T), new Type[] { typeof(IDataReader) }, true);
-
-            var il = dm.GetILGenerator();
-
-            var properties = typeof(T)
-                .GetProperties(BindingFlags.Public | BindingFlags.NonPublic | BindingFlags.Instance)
-                .Select(p => new { Name = p.Name, Setter = p.GetSetMethod(true), Type = p.PropertyType })
-                .Where(info => info.Setter != null)
-                .ToList();
-
-            if (length == -1)
-            {
-                length = reader.FieldCount - startBound;
-            }
-
-            var names = new List<string>();
-            for (int i = startBound; i < startBound + length; i++)
-            {
-                names.Add(reader.GetName(i));
-            }
-
-            var setters = (
-                            from n in names
-                            let prop = properties.FirstOrDefault(p => string.Equals(p.Name, n, StringComparison.InvariantCulture)) // case sensitive first
-                                  ?? properties.FirstOrDefault(p => string.Equals(p.Name, n, StringComparison.InvariantCultureIgnoreCase)) // case insensitive second
-                            select new { Name = n, Info = prop }
-                          ).ToList();
-
-
-            var getItem = typeof(IDataRecord).GetProperties(BindingFlags.Instance | BindingFlags.Public)
-                         .Where(p => p.GetIndexParameters().Any() && p.GetIndexParameters()[0].ParameterType == typeof(int))
-                         .Select(p => p.GetGetMethod()).First();
-
-            int index = startBound;
-
-            // stack is empty
-            il.Emit(OpCodes.Newobj, typeof(T).GetConstructor(Type.EmptyTypes)); // stack is now [target]
-            bool first = true;
-            foreach (var item in setters)
-            {
-                if (item.Info != null)
-                {
-                    il.Emit(OpCodes.Dup); // stack is now [target][target]
-                    Label isDbNullLabel = il.DefineLabel();
-                    Label finishLabel = il.DefineLabel();
-
-                    il.Emit(OpCodes.Ldarg_0); // stack is now [target][target][reader]
-                    EmitInt32(il, index); // stack is now [target][target][reader][index]
-
-                    il.Emit(OpCodes.Callvirt, getItem); // stack is now [target][target][value-as-object]
-
-                    il.Emit(OpCodes.Dup); // stack is now [target][target][value][value]
-                    il.Emit(OpCodes.Isinst, typeof(DBNull)); // stack is now [target][target][value-as-object][DBNull or null]
-                    il.Emit(OpCodes.Brtrue_S, isDbNullLabel); // stack is now [target][target][value-as-object]
-
-                    il.Emit(OpCodes.Unbox_Any, item.Info.Type); // stack is now [target][target][typed-value]
-                    il.Emit(OpCodes.Callvirt, item.Info.Setter); // stack is now [target]
-                    il.Emit(OpCodes.Br_S, finishLabel); // stack is now [target]
-
-                    il.MarkLabel(isDbNullLabel); // incoming stack: [target][target][value]
-
-                    il.Emit(OpCodes.Pop); // stack is now [target][target]
-                    il.Emit(OpCodes.Pop); // stack is now [target]
-
-                    if (first && returnNullIfFirstMissing)
-                    {
-                        il.Emit(OpCodes.Pop);
-                        il.Emit(OpCodes.Ldnull); // stack is now [null]
-                        il.Emit(OpCodes.Ret);
-                    }
-
-                    il.MarkLabel(finishLabel);
-                }
-                first = false;
-                index += 1;
-            }
-            il.Emit(OpCodes.Ret); // stack is empty
-
-            return (Func<IDataReader, T>)dm.CreateDelegate(typeof(Func<IDataReader, T>));
-        }
-
-        private static void EmitInt32(ILGenerator il, int value)
-        {
-            switch (value)
-            {
-                case -1: il.Emit(OpCodes.Ldc_I4_M1); break;
-                case 0: il.Emit(OpCodes.Ldc_I4_0); break;
-                case 1: il.Emit(OpCodes.Ldc_I4_1); break;
-                case 2: il.Emit(OpCodes.Ldc_I4_2); break;
-                case 3: il.Emit(OpCodes.Ldc_I4_3); break;
-                case 4: il.Emit(OpCodes.Ldc_I4_4); break;
-                case 5: il.Emit(OpCodes.Ldc_I4_5); break;
-                case 6: il.Emit(OpCodes.Ldc_I4_6); break;
-                case 7: il.Emit(OpCodes.Ldc_I4_7); break;
-                case 8: il.Emit(OpCodes.Ldc_I4_8); break;
-                default: il.Emit(OpCodes.Ldc_I4, value); break;
-            }
-        }
-    }
-}
+﻿/*
+ License: http://www.apache.org/licenses/LICENSE-2.0 
+ Home page: http://code.google.com/p/dapper-dot-net/
+ */
+
+using System;
+using System.Collections;
+using System.Collections.Concurrent;
+using System.Collections.Generic;
+using System.Data;
+using System.Dynamic;
+using System.Linq;
+using System.Reflection;
+using System.Reflection.Emit;
+using System.ComponentModel;
+
+namespace Dapper
+{
+    public static class SqlMapper
+    {
+        class CacheInfo
+        {
+            public object Deserializer { get; set; }
+            public object Deserializer2 { get; set; }
+            public Action<IDbCommand, object> ParamReader { get; set; }
+        }
+
+        static ConcurrentDictionary<Identity, CacheInfo> queryCache = new ConcurrentDictionary<Identity, CacheInfo>();
+        static Dictionary<Type, DbType> typeMap;
+
+        static SqlMapper()
+        {
+            typeMap = new Dictionary<Type, DbType>();
+            typeMap[typeof(byte)] = DbType.Byte;
+            typeMap[typeof(sbyte)] = DbType.SByte;
+            typeMap[typeof(short)] = DbType.Int16;
+            typeMap[typeof(ushort)] = DbType.UInt16;
+            typeMap[typeof(int)] = DbType.Int32;
+            typeMap[typeof(uint)] = DbType.UInt32;
+            typeMap[typeof(long)] = DbType.Int64;
+            typeMap[typeof(ulong)] = DbType.UInt64;
+            typeMap[typeof(float)] = DbType.Single;
+            typeMap[typeof(double)] = DbType.Double;
+            typeMap[typeof(decimal)] = DbType.Decimal;
+            typeMap[typeof(bool)] = DbType.Boolean;
+            typeMap[typeof(string)] = DbType.String;
+            typeMap[typeof(char)] = DbType.StringFixedLength;
+            typeMap[typeof(Guid)] = DbType.Guid;
+            typeMap[typeof(DateTime)] = DbType.DateTime;
+            typeMap[typeof(DateTimeOffset)] = DbType.DateTimeOffset;
+            typeMap[typeof(byte[])] = DbType.Binary;
+            typeMap[typeof(byte?)] = DbType.Byte;
+            typeMap[typeof(sbyte?)] = DbType.SByte;
+            typeMap[typeof(short?)] = DbType.Int16;
+            typeMap[typeof(ushort?)] = DbType.UInt16;
+            typeMap[typeof(int?)] = DbType.Int32;
+            typeMap[typeof(uint?)] = DbType.UInt32;
+            typeMap[typeof(long?)] = DbType.Int64;
+            typeMap[typeof(ulong?)] = DbType.UInt64;
+            typeMap[typeof(float?)] = DbType.Single;
+            typeMap[typeof(double?)] = DbType.Double;
+            typeMap[typeof(decimal?)] = DbType.Decimal;
+            typeMap[typeof(bool?)] = DbType.Boolean;
+            typeMap[typeof(char?)] = DbType.StringFixedLength;
+            typeMap[typeof(Guid?)] = DbType.Guid;
+            typeMap[typeof(DateTime?)] = DbType.DateTime;
+            typeMap[typeof(DateTimeOffset?)] = DbType.DateTimeOffset;
+        }
+
+        private static DbType LookupDbType(Type type)
+        {
+            DbType dbType;
+            if (typeMap.TryGetValue(type, out dbType))
+            {
+                return dbType;
+            }
+            else
+            {
+                if (typeof(IEnumerable).IsAssignableFrom(type))
+                {
+                    // use xml to denote its a list, hacky but will work on any DB
+                    return DbType.Xml;
+                }
+            }
+
+            throw new NotSupportedException("The type : " + type.ToString() + " is not supported by dapper");
+        }
+
+        private class Identity : IEquatable<Identity>
+        {
+
+            public String ConnectionString { get { return connectionString; } }
+            public Type Type { get { return type; } }
+            public Type Type2 { get { return Type2; } }
+            public string Sql { get { return sql; } }
+            public Type ParametersType { get { return ParametersType; } }
+            internal Identity(string sql, IDbConnection cnn, Type type, Type parametersType, Type type2 = null)
+            {
+                this.sql = sql;
+                this.connectionString = cnn.ConnectionString;
+                this.type = type;
+                this.parametersType = parametersType;
+                this.type2 = type2;
+                unchecked
+                {
+                    hashCode = 17; // we *know* we are using this in a dictionary, so pre-compute this
+                    hashCode = hashCode * 23 + (sql == null ? 0 : sql.GetHashCode());
+                    hashCode = hashCode * 23 + (type == null ? 0 : type.GetHashCode());
+                    hashCode = hashCode * 23 + (type2 == null ? 0 : type2.GetHashCode());
+                    hashCode = hashCode * 23 + (connectionString == null ? 0 : connectionString.GetHashCode());
+                    hashCode = hashCode * 23 + (parametersType == null ? 0 : parametersType.GetHashCode());
+                }
+            }
+            public override bool Equals(object obj)
+            {
+                return Equals(obj as Identity);
+            }
+            private readonly string sql;
+            private readonly int hashCode;
+            private readonly Type type;
+            private readonly Type type2;
+            private readonly string connectionString;
+            private readonly Type parametersType; 
+            public override int GetHashCode()
+            {
+                return hashCode;
+            }
+            public bool Equals(Identity other)
+            {
+                return 
+                    other != null && 
+                    this.type == other.type && 
+                    sql == other.sql && 
+                    connectionString == other.connectionString &&
+                    parametersType == other.parametersType;
+            }
+        }
+
+        /// <summary>
+        /// Execute parameterized SQL  
+        /// </summary>
+        /// <returns>Number of rows affected</returns>
+        public static int Execute(this IDbConnection cnn, string sql, object param = null, IDbTransaction transaction = null)
+        {
+            var identity = new Identity(sql, cnn, null, param == null ? null : param.GetType());
+            var info = GetCacheInfo(param, identity);
+            return ExecuteCommand(cnn, transaction, sql, info.ParamReader, param);
+        }
+
+        /// <summary>
+        /// Return a list of dynamic objects, reader is closed after the call
+        /// </summary>
+        public static IEnumerable<dynamic> Query(this IDbConnection cnn, string sql, object param = null, IDbTransaction transaction = null, bool buffered = true)
+        {
+            return Query<ExpandoObject>(cnn, sql, param, transaction, buffered);
+        }
+
+
+        public static IEnumerable<T> Query<T>(this IDbConnection cnn, string sql, object param = null, IDbTransaction transaction = null, bool buffered = true)
+        {
+            var data = QueryInternal<T>(cnn, sql, param, transaction);
+            if (buffered)
+            {
+                return data.ToList();
+            }
+            else
+            {
+                return data;
+            }
+        }
+
+
+        /// <summary>
+        /// Return a typed list of objects, reader is closed after the call
+        /// </summary>
+        private static IEnumerable<T> QueryInternal<T>(this IDbConnection cnn, string sql, object param = null, IDbTransaction transaction = null)
+        {
+            var identity = new Identity(sql, cnn, typeof(T), param == null ? null : param.GetType());
+            var info = GetCacheInfo(param, identity);
+
+            using (var cmd = SetupCommand(cnn, transaction, sql, info.ParamReader, param))
+            {
+                using (var reader = cmd.ExecuteReader())
+                {
+                    if (info.Deserializer == null)
+                    {
+                        info.Deserializer = GetDeserializer<T>(identity, reader);
+                        queryCache[identity] = info;
+                    }
+
+                    var deserializer = (Func<IDataReader, T>)info.Deserializer;
+
+                    while (reader.Read())
+                    {
+                        yield return deserializer(reader);
+                    }
+                }
+            }
+        }
+
+        /// <summary>
+        /// 
+        /// </summary>
+        /// <typeparam name="T"></typeparam>
+        /// <typeparam name="U"></typeparam>
+        /// <param name="cnn"></param>
+        /// <param name="sql"></param>
+        /// <param name="map"></param>
+        /// <param name="param"></param>
+        /// <param name="transaction"></param>
+        /// <param name="splitOn">The Field we should split and read the second object from (default: id)</param>
+        /// <returns></returns>
+        public static IEnumerable<T> Query<T, U>(this IDbConnection cnn, string sql, Action<T, U> map, object param = null, IDbTransaction transaction = null, bool buffered = true, string splitOn = "Id")
+        {
+            var identity = new Identity(sql, cnn, typeof(T), param == null ? null : param.GetType());
+            var info = GetCacheInfo(param, identity);
+
+            using (var cmd = SetupCommand(cnn, transaction, sql, info.ParamReader, param))
+            {
+                using (var reader = cmd.ExecuteReader())
+                {
+                    if (info.Deserializer == null)
+                    {
+                        int start = 0;
+                        int length = -1;
+
+                        for (length = 1; length < reader.FieldCount; length++)
+                        {
+                            if (reader.GetName(length) == splitOn)
+                            {
+                                break;
+                            }
+                        }
+
+                    // dynamic comes back as object ... 
+                    if (typeof(T) == typeof(object))
+                    {
+                        info.Deserializer = GetDeserializer<ExpandoObject>(identity, reader, start, length);
+                    }
+                    else
+                    {
+                        info.Deserializer = GetDeserializer<T>(identity, reader, start, length);
+                    }
+
+                    if (typeof(U) == typeof(object))
+                    {
+                        info.Deserializer2 = GetDeserializer<ExpandoObject>(identity, reader, start + length,returnNullIfFirstMissing:true);
+                    }
+                    else
+                    {
+                        info.Deserializer2 = GetDeserializer<U>(identity, reader, start + length, returnNullIfFirstMissing: true);
+                    }
+
+                        queryCache[identity] = info;
+                    }
+
+                    var deserializer = (Func<IDataReader, T>) info.Deserializer;
+                    var deserializer2 = (Func<IDataReader, U>) info.Deserializer2;
+
+                    while (reader.Read())
+                    {
+                        var tmp = deserializer(reader);
+                        map(tmp, deserializer2(reader));
+                        yield return tmp;
+                    }
+                }
+            }
+        }
+        
+        private static CacheInfo GetCacheInfo(object param, Identity identity)
+        {
+            CacheInfo info;
+            if (!queryCache.TryGetValue(identity, out info))
+            {
+                info = new CacheInfo();
+                if (param != null)
+                {
+                    info.ParamReader = CreateParamInfoGenerator(param.GetType());
+                }
+            }
+            return info;
+        }
+
+
+        class DynamicStub
+        {
+            public static Type Type = typeof(DynamicStub);
+        }
+
+        static Func<IDataReader, T> GetDeserializer<T>(Identity identity, IDataReader reader, int startBound = 0, int length = -1, bool returnNullIfFirstMissing = false)
+        {
+            object oDeserializer;
+
+            if (typeof(T) == DynamicStub.Type || typeof(T) == typeof(ExpandoObject))
+            {
+                oDeserializer = GetDynamicDeserializer(reader,startBound, length, returnNullIfFirstMissing);
+            }
+            else if (typeof(T).IsClass && typeof(T) != typeof(string))
+            {
+                oDeserializer = GetClassDeserializer<T>(reader, startBound, length, returnNullIfFirstMissing: returnNullIfFirstMissing);
+            }
+            else
+            {
+                oDeserializer = GetStructDeserializer<T>(reader);
+            }
+
+            Func<IDataReader, T> deserializer = (Func<IDataReader, T>)oDeserializer;
+            return deserializer;
+        }
+
+        private static object GetDynamicDeserializer(IDataReader reader, int startBound = 0, int length = -1, bool returnNullIfFirstMissing = false)
+        {
+            List<string> colNames = new List<string>();
+
+            if (length == -1)
+            {
+                length = reader.FieldCount - startBound;
+            }
+
+            for (int i = startBound; i < startBound + length; i++)
+            {
+                colNames.Add(reader.GetName(i));
+            }
+
+            Func<IDataReader, ExpandoObject> rval =
+                r =>
+                {
+                    IDictionary<string, object> row = new ExpandoObject();
+                    int i = startBound;
+                    bool first = true;
+                    foreach (var colName in colNames)
+                    {
+                        var tmp = r.GetValue(i);
+                        tmp = tmp == DBNull.Value ? null : tmp;
+                        row[colName] = tmp;
+                        if (returnNullIfFirstMissing && first && tmp == null)
+                        {
+                            return null;
+                        }
+                        i++;
+                        first = false;
+                    }
+                    return (ExpandoObject)row;
+                };
+
+            return rval;
+        }
+        [Browsable(false), EditorBrowsable(EditorBrowsableState.Never)]
+        [Obsolete("This method is for internal usage only", true)]
+        public static void PackListParameters(IDbCommand command, string namePrefix, object value)
+        {
+            // initially we tried TVP, however it performs quite poorly.
+            // keep in mind SQL support up to 2000 params easily in sp_executesql, needing more is rare
+
+            var list = value as IEnumerable;
+            var count = 0;
+            bool isString = value is IEnumerable<string>;
+
+            if (list != null)
+            {
+                foreach (var item in list)
+                {
+                    count++;
+                    var listParam = command.CreateParameter();
+                    listParam.ParameterName = namePrefix + count.ToString();
+                    listParam.Value = item ?? DBNull.Value;
+                    if (isString)
+                    {
+                        listParam.Size = 4000;
+                        if (item != null && ((string)item).Length > 4000)
+                        {
+                            listParam.Size = -1;
+                        }
+                    }
+                    command.Parameters.Add(listParam);
+                }
+
+                command.CommandText = command.CommandText.Replace(namePrefix,
+                    "(" + string.Join(
+                        ",", Enumerable.Range(1, count).Select(i => namePrefix + i.ToString())
+                    ) + ")");
+            }
+
+        }
+        private static Action<IDbCommand, object> CreateParamInfoGenerator(Type type)
+        {
+            DynamicMethod dm = new DynamicMethod("ParamInfo" + Guid.NewGuid().ToString(), null, new Type[] { typeof(IDbCommand), typeof(object) }, type, true);
+
+            var il = dm.GetILGenerator();
+
+            il.DeclareLocal(type); // 0
+            bool haveInt32Arg1 = false;
+            il.Emit(OpCodes.Ldarg_1); // stack is now [untyped-param]
+            il.Emit(OpCodes.Unbox_Any, type); // stack is now [typed-param]
+            il.Emit(OpCodes.Stloc_0);// stack is now empty
+
+            il.Emit(OpCodes.Ldarg_0); // stack is now [command]
+            il.EmitCall(OpCodes.Callvirt, typeof(IDbCommand).GetProperty("Parameters").GetGetMethod(), null); // stack is now [parameters]
+            
+            
+            foreach (var prop in type.GetProperties().OrderBy(p => p.Name))
+            {
+                DbType dbType = LookupDbType(prop.PropertyType);
+                if (dbType == DbType.Xml)
+                {
+                    // this actually represents special handling for list types;
+                    il.Emit(OpCodes.Ldarg_0); // stack is now [parameters] [command]
+                    il.Emit(OpCodes.Ldstr, "@" + prop.Name); // stack is now [parameters] [command] [name]
+                    il.Emit(OpCodes.Ldloc_0); // stack is now [parameters] [command] [name] [typed-param]
+                    il.Emit(OpCodes.Callvirt, prop.GetGetMethod()); // stack is [parameters] [command] [name] [typed-value]
+                    if (prop.PropertyType.IsValueType)
+                    {
+                        il.Emit(OpCodes.Box, prop.PropertyType); // stack is [parameters] [command] [name] [boxed-value]
+                    }
+                    il.EmitCall(OpCodes.Call, typeof(SqlMapper).GetMethod("PackListParameters"), null); // stack is [parameters]
+                    continue;
+                }
+                il.Emit(OpCodes.Dup); // stack is now [parameters] [parameters]
+
+                il.Emit(OpCodes.Ldarg_0); // stack is now [parameters] [parameters] [command]
+                il.EmitCall(OpCodes.Callvirt, typeof(IDbCommand).GetMethod("CreateParameter"), null);// stack is now [parameters] [parameters] [parameter]
+
+                il.Emit(OpCodes.Dup);// stack is now [parameters] [parameters] [parameter] [parameter]
+                il.Emit(OpCodes.Ldstr, "@" + prop.Name); // stack is now [parameters] [parameters] [parameter] [parameter] [name]
+                il.EmitCall(OpCodes.Callvirt, typeof(IDataParameter).GetProperty("ParameterName").GetSetMethod(), null);// stack is now [parameters] [parameters] [parameter]
+
+                il.Emit(OpCodes.Dup);// stack is now [parameters] [parameters] [parameter] [parameter]
+                EmitInt32(il, (int)dbType);// stack is now [parameters] [parameters] [parameter] [parameter] [db-type]
+
+                il.EmitCall(OpCodes.Callvirt, typeof(IDataParameter).GetProperty("DbType").GetSetMethod(), null);// stack is now [parameters] [parameters] [parameter]
+
+                il.Emit(OpCodes.Dup);// stack is now [parameters] [parameters] [parameter] [parameter]
+                EmitInt32(il, (int)ParameterDirection.Input);// stack is now [parameters] [parameters] [parameter] [parameter] [dir]
+                il.EmitCall(OpCodes.Callvirt, typeof(IDataParameter).GetProperty("Direction").GetSetMethod(), null);// stack is now [parameters] [parameters] [parameter]
+
+                il.Emit(OpCodes.Dup);// stack is now [parameters] [parameters] [parameter] [parameter]
+                il.Emit(OpCodes.Ldloc_0); // stack is now [parameters] [parameters] [parameter] [parameter] [typed-param]
+                il.Emit(OpCodes.Callvirt, prop.GetGetMethod()); // stack is [parameters] [parameters] [parameter] [parameter] [typed-value]
+                bool checkForNull = true;
+                if (prop.PropertyType.IsValueType)
+                {
+                    il.Emit(OpCodes.Box, prop.PropertyType); // stack is [parameters] [parameters] [parameter] [parameter] [boxed-value]
+                    if (Nullable.GetUnderlyingType(prop.PropertyType) == null)
+                    {   // struct but not Nullable<T>; boxed value cannot be null
+                        checkForNull = false;
+                    }
+                }
+                if (checkForNull)
+                {
+                    if (dbType == DbType.String && !haveInt32Arg1)
+                    {
+                        il.DeclareLocal(typeof(int));
+                        haveInt32Arg1 = true;
+                    }
+                    // relative stack: [boxed value]
+                    il.Emit(OpCodes.Dup);// relative stack: [boxed value] [boxed value]
+                    Label notNull = il.DefineLabel();
+                    Label? allDone = dbType == DbType.String ? il.DefineLabel() : (Label?)null;
+                    il.Emit(OpCodes.Brtrue_S, notNull);
+                    // relative stack [boxed value = null]
+                    il.Emit(OpCodes.Pop); // relative stack empty
+                    il.Emit(OpCodes.Ldsfld, typeof(DBNull).GetField("Value")); // relative stack [DBNull]
+                    if (dbType == DbType.String)
+                    {
+                        EmitInt32(il, 0);
+                        il.Emit(OpCodes.Stloc_1);
+                    }
+                    if (allDone != null) il.Emit(OpCodes.Br_S, allDone.Value);
+                    il.MarkLabel(notNull);
+                    if (prop.PropertyType == typeof(string))
+                    {
+                        il.Emit(OpCodes.Dup); // [string] [string]
+                        il.EmitCall(OpCodes.Callvirt, typeof(string).GetProperty("Length").GetGetMethod(), null); // [string] [length]
+                        EmitInt32(il, 4000); // [string] [length] [4000]
+                        il.Emit(OpCodes.Cgt); // [string] [0 or 1]
+                        Label isLong = il.DefineLabel(), lenDone = il.DefineLabel();
+                        il.Emit(OpCodes.Brtrue_S, isLong);
+                        EmitInt32(il, 4000); // [string] [4000]
+                        il.Emit(OpCodes.Br_S, lenDone);
+                        il.MarkLabel(isLong);
+                        EmitInt32(il, -1); // [string] [-1]
+                        il.MarkLabel(lenDone);
+                        il.Emit(OpCodes.Stloc_1); // [string] 
+                    }
+                    if (allDone != null) il.MarkLabel(allDone.Value);
+                    // relative stack [boxed value or DBNull]
+                }
+                il.EmitCall(OpCodes.Callvirt, typeof(IDataParameter).GetProperty("Value").GetSetMethod(), null);// stack is now [parameters] [parameters] [parameter]
+
+                if (prop.PropertyType == typeof(string))
+                {
+                    var endOfSize = il.DefineLabel();
+                    // don't set if 0
+                    il.Emit(OpCodes.Ldloc_1); // [parameters] [parameters] [parameter] [size]
+                    il.Emit(OpCodes.Brfalse_S, endOfSize); // [parameters] [parameters] [parameter]
+
+                    il.Emit(OpCodes.Dup);// stack is now [parameters] [parameters] [parameter] [parameter]
+                    il.Emit(OpCodes.Ldloc_1); // stack is now [parameters] [parameters] [parameter] [parameter] [size]
+                    il.EmitCall(OpCodes.Callvirt, typeof(IDbDataParameter).GetProperty("Size").GetSetMethod(), null);// stack is now [parameters] [parameters] [parameter]
+
+                    il.MarkLabel(endOfSize);
+                }
+
+                il.EmitCall(OpCodes.Callvirt, typeof(IList).GetMethod("Add"), null); // stack is now [parameters]
+                il.Emit(OpCodes.Pop); // IList.Add returns the new index (int); we don't care
+            }
+            // stack is currently [command]
+            il.Emit(OpCodes.Pop); // stack is now empty
+            il.Emit(OpCodes.Ret);
+            return (Action<IDbCommand, object>)dm.CreateDelegate(typeof(Action<IDbCommand, object>));
+        }
+
+        private static IDbCommand SetupCommand(IDbConnection cnn, IDbTransaction transaction, string sql, Action<IDbCommand, object> paramReader, object obj)
+        {
+            var cmd = cnn.CreateCommand();
+
+            cmd.Transaction = transaction;
+            cmd.CommandText = sql;
+            if (paramReader != null)
+            {
+                paramReader(cmd, obj);
+            }
+            return cmd;
+        }
+
+
+        private static int ExecuteCommand(IDbConnection cnn, IDbTransaction tranaction, string sql, Action<IDbCommand, object> paramReader, object obj)
+        {
+            using (var cmd = SetupCommand(cnn, tranaction, sql, paramReader, obj))
+            {
+                return cmd.ExecuteNonQuery();
+            }
+        }
+
+        private static object GetStructDeserializer<T>(IDataReader reader)
+        {
+            Func<IDataReader, T> deserializer = null;
+
+            deserializer = r =>
+            {
+                var val = r.GetValue(0);
+                if (val == DBNull.Value)
+                {
+                    val = null;
+                }
+                return (T)val;
+            };
+            return deserializer;
+        }
+
+        public static Func<IDataReader, T> GetClassDeserializer<T>(IDataReader reader, int startBound = 0, int length = -1, bool returnNullIfFirstMissing = false)
+        {
+            DynamicMethod dm = new DynamicMethod("Deserialize" + Guid.NewGuid().ToString(), typeof(T), new Type[] { typeof(IDataReader) }, true);
+
+            var il = dm.GetILGenerator();
+
+            var properties = typeof(T)
+                .GetProperties(BindingFlags.Public | BindingFlags.NonPublic | BindingFlags.Instance)
+                .Select(p => new { Name = p.Name, Setter = p.GetSetMethod(true), Type = p.PropertyType })
+                .Where(info => info.Setter != null)
+                .ToList();
+
+            if (length == -1)
+            {
+                length = reader.FieldCount - startBound;
+            }
+
+            var names = new List<string>();
+            for (int i = startBound; i < startBound + length; i++)
+            {
+                names.Add(reader.GetName(i));
+            }
+
+            var setters = (
+                            from n in names
+                            let prop = properties.FirstOrDefault(p => string.Equals(p.Name, n, StringComparison.InvariantCulture)) // case sensitive first
+                                  ?? properties.FirstOrDefault(p => string.Equals(p.Name, n, StringComparison.InvariantCultureIgnoreCase)) // case insensitive second
+                            select new { Name = n, Info = prop }
+                          ).ToList();
+
+
+            var getItem = typeof(IDataRecord).GetProperties(BindingFlags.Instance | BindingFlags.Public)
+                         .Where(p => p.GetIndexParameters().Any() && p.GetIndexParameters()[0].ParameterType == typeof(int))
+                         .Select(p => p.GetGetMethod()).First();
+
+            int index = startBound;
+
+            // stack is empty
+            il.Emit(OpCodes.Newobj, typeof(T).GetConstructor(Type.EmptyTypes)); // stack is now [target]
+            bool first = true;
+            foreach (var item in setters)
+            {
+                if (item.Info != null)
+                {
+                    il.Emit(OpCodes.Dup); // stack is now [target][target]
+                    Label isDbNullLabel = il.DefineLabel();
+                    Label finishLabel = il.DefineLabel();
+
+                    il.Emit(OpCodes.Ldarg_0); // stack is now [target][target][reader]
+                    EmitInt32(il, index); // stack is now [target][target][reader][index]
+
+                    il.Emit(OpCodes.Callvirt, getItem); // stack is now [target][target][value-as-object]
+
+                    il.Emit(OpCodes.Dup); // stack is now [target][target][value][value]
+                    il.Emit(OpCodes.Isinst, typeof(DBNull)); // stack is now [target][target][value-as-object][DBNull or null]
+                    il.Emit(OpCodes.Brtrue_S, isDbNullLabel); // stack is now [target][target][value-as-object]
+
+                    il.Emit(OpCodes.Unbox_Any, item.Info.Type); // stack is now [target][target][typed-value]
+                    il.Emit(OpCodes.Callvirt, item.Info.Setter); // stack is now [target]
+                    il.Emit(OpCodes.Br_S, finishLabel); // stack is now [target]
+
+                    il.MarkLabel(isDbNullLabel); // incoming stack: [target][target][value]
+
+                    il.Emit(OpCodes.Pop); // stack is now [target][target]
+                    il.Emit(OpCodes.Pop); // stack is now [target]
+
+                    if (first && returnNullIfFirstMissing)
+                    {
+                        il.Emit(OpCodes.Pop);
+                        il.Emit(OpCodes.Ldnull); // stack is now [null]
+                        il.Emit(OpCodes.Ret);
+                    }
+
+                    il.MarkLabel(finishLabel);
+                }
+                first = false;
+                index += 1;
+            }
+            il.Emit(OpCodes.Ret); // stack is empty
+
+            return (Func<IDataReader, T>)dm.CreateDelegate(typeof(Func<IDataReader, T>));
+        }
+
+        private static void EmitInt32(ILGenerator il, int value)
+        {
+            switch (value)
+            {
+                case -1: il.Emit(OpCodes.Ldc_I4_M1); break;
+                case 0: il.Emit(OpCodes.Ldc_I4_0); break;
+                case 1: il.Emit(OpCodes.Ldc_I4_1); break;
+                case 2: il.Emit(OpCodes.Ldc_I4_2); break;
+                case 3: il.Emit(OpCodes.Ldc_I4_3); break;
+                case 4: il.Emit(OpCodes.Ldc_I4_4); break;
+                case 5: il.Emit(OpCodes.Ldc_I4_5); break;
+                case 6: il.Emit(OpCodes.Ldc_I4_6); break;
+                case 7: il.Emit(OpCodes.Ldc_I4_7); break;
+                case 8: il.Emit(OpCodes.Ldc_I4_8); break;
+                default: il.Emit(OpCodes.Ldc_I4, value); break;
+            }
+        }
+    }
+}