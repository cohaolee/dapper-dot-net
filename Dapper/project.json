﻿{
  "packOptions": {
    "summary": "A high performance Micro-ORM",
    "tags": [ "orm", "sql", "micro-orm" ],
    "owners": [ "marc.gravell", "nick.craver" ],
    "releaseNotes": "http://stackexchange.github.io/dapper-dot-net/",
    "projectUrl": "https://github.com/StackExchange/dapper-dot-net",
    "licenseUrl": "http://www.apache.org/licenses/LICENSE-2.0",
    "repository": {
      "type": "git",
      "url": "https://github.com/StackExchange/dapper-dot-net"
    }
  },
  "version": "1.50-beta10",
  "authors": [ "Sam Saffron", "Marc Gravell", "Nick Craver" ],
  "description": "A high performance Micro-ORM supporting SQL Server, MySQL, Sqlite, SqlCE, Firebird etc..",
  "title": "Dapper dot net",
<<<<<<< HEAD
  "copyright": "2015 Stack Exchange, Inc.",
=======
  "tags": [ "orm", "sql", "micro-orm" ],
  "copyright": "2016 Stack Exchange, Inc.",
>>>>>>> e894e7e2
  "dependencies": {
  },
  "buildOptions": {
    "warningsAsErrors": true
  },
  "frameworks": {
    "net40": {
      "frameworkAssemblies": {
        "System.Data": "4.0.0.0",
        "System.Xml": "4.0.0.0",
        "System.Xml.Linq": "4.0.0.0"
      }
    },
    "net45": {
      "buildOptions": {
        "define": [ "ASYNC" ]
      },
      "frameworkAssemblies": {
        "System.Data": "4.0.0.0",
        "System.Xml": "4.0.0.0",
        "System.Xml.Linq": "4.0.0.0"
      }
    },
    "net451": {
      "buildOptions": {
        "define": [ "ASYNC" ]
      },
      "frameworkAssemblies": {
        "System.Data": "4.0.0.0",
        "System.Xml": "4.0.0.0",
        "System.Xml.Linq": "4.0.0.0"
      }
    },
    "netstandard1.3": {
      "buildOptions": {
        "define": [ "ASYNC", "COREFX" ]
      },
      "dependencies": {
<<<<<<< HEAD
        "NETStandard.Library": "1.5.0-rc2-24027",
        "System.Data.SqlClient": "4.1.0-rc2-24027",
        "System.Dynamic.Runtime": "4.0.11-rc2-24027",
        "System.Reflection.Emit": "4.0.1-rc2-24027",
        "System.Reflection.Emit.Lightweight": "4.0.1-rc2-24027",
        "System.Xml.XmlDocument": "4.0.1-rc2-24027",
        "System.Collections.NonGeneric": "4.0.1-rc2-24027",
        "System.Reflection.TypeExtensions": "4.1.0-rc2-24027"
=======
        "Microsoft.CSharp": "4.0.1-beta-23516",
        "System.Collections": "4.0.11-beta-23516",
        "System.Collections.Concurrent": "4.0.11-beta-23516",
        "System.Collections.NonGeneric": "4.0.1-beta-23516",
        "System.Data.SqlClient": "4.0.0-beta-23516",
        "System.Linq": "4.0.1-beta-23516",
        "System.Reflection.Emit.ILGeneration": "4.0.1-beta-23516",
        "System.Reflection.Emit.Lightweight": "4.0.1-beta-23516",
        "System.Reflection.TypeExtensions": "4.1.0-beta-23516",
        "System.Runtime": "4.0.21-beta-23516",
        "System.Text.RegularExpressions": "4.0.11-beta-23516",
        "System.Threading": "4.0.11-beta-23516",
        "System.Threading.ThreadPool": "4.0.10-beta-23516",
        "System.Xml.XDocument": "4.0.11-beta-23516",
        "System.Xml.XmlDocument": "4.0.1-beta-23516"
>>>>>>> e894e7e2
      }
    }
  }
}<|MERGE_RESOLUTION|>--- conflicted
+++ resolved
@@ -15,12 +15,7 @@
   "authors": [ "Sam Saffron", "Marc Gravell", "Nick Craver" ],
   "description": "A high performance Micro-ORM supporting SQL Server, MySQL, Sqlite, SqlCE, Firebird etc..",
   "title": "Dapper dot net",
-<<<<<<< HEAD
-  "copyright": "2015 Stack Exchange, Inc.",
-=======
-  "tags": [ "orm", "sql", "micro-orm" ],
   "copyright": "2016 Stack Exchange, Inc.",
->>>>>>> e894e7e2
   "dependencies": {
   },
   "buildOptions": {
@@ -59,7 +54,6 @@
         "define": [ "ASYNC", "COREFX" ]
       },
       "dependencies": {
-<<<<<<< HEAD
         "NETStandard.Library": "1.5.0-rc2-24027",
         "System.Data.SqlClient": "4.1.0-rc2-24027",
         "System.Dynamic.Runtime": "4.0.11-rc2-24027",
@@ -68,23 +62,6 @@
         "System.Xml.XmlDocument": "4.0.1-rc2-24027",
         "System.Collections.NonGeneric": "4.0.1-rc2-24027",
         "System.Reflection.TypeExtensions": "4.1.0-rc2-24027"
-=======
-        "Microsoft.CSharp": "4.0.1-beta-23516",
-        "System.Collections": "4.0.11-beta-23516",
-        "System.Collections.Concurrent": "4.0.11-beta-23516",
-        "System.Collections.NonGeneric": "4.0.1-beta-23516",
-        "System.Data.SqlClient": "4.0.0-beta-23516",
-        "System.Linq": "4.0.1-beta-23516",
-        "System.Reflection.Emit.ILGeneration": "4.0.1-beta-23516",
-        "System.Reflection.Emit.Lightweight": "4.0.1-beta-23516",
-        "System.Reflection.TypeExtensions": "4.1.0-beta-23516",
-        "System.Runtime": "4.0.21-beta-23516",
-        "System.Text.RegularExpressions": "4.0.11-beta-23516",
-        "System.Threading": "4.0.11-beta-23516",
-        "System.Threading.ThreadPool": "4.0.10-beta-23516",
-        "System.Xml.XDocument": "4.0.11-beta-23516",
-        "System.Xml.XmlDocument": "4.0.1-beta-23516"
->>>>>>> e894e7e2
       }
     }
   }
